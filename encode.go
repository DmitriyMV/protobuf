package protobuf

import (
	"bytes"
	"encoding"
	"encoding/binary"
	"errors"
	"fmt"
	"math"
	"reflect"
	"time"
)

// Message fields declared to have exactly this type
// will be transmitted as fixed-size 32-bit unsigned integers.
type Ufixed32 uint32

// Message fields declared to have exactly this type
// will be transmitted as fixed-size 64-bit unsigned integers.
type Ufixed64 uint64

// Message fields declared to have exactly this type
// will be transmitted as fixed-size 32-bit signed integers.
type Sfixed32 int32

// Message fields declared to have exactly this type
// will be transmitted as fixed-size 64-bit signed integers.
type Sfixed64 int64

// Protobufs enums are transmitted as unsigned varints;
// using this type alias is optional but recommended
// to ensure they get the correct type.
type Enum uint32

type encoder struct {
	bytes.Buffer
}

// Encode a Go struct into protocol buffer format.
// The caller must pass a pointer to the struct to encode.
func Encode(structPtr interface{}) (bytes []byte, err error) {
	defer func() {
		if e := recover(); e != nil {
			err = errors.New(e.(string))
			bytes = nil
		}
	}()
	if structPtr == nil {
		return nil, nil
	}
	if isBinaryMarshaler(structPtr) {
		return structPtr.(encoding.BinaryMarshaler).MarshalBinary()
	}
	en := encoder{}
	val := reflect.ValueOf(structPtr)
	if val.Kind() != reflect.Ptr {
		return nil, errors.New("encode takes a pointer to struct")
	}
	en.message(val.Elem())
	return en.Bytes(), nil
}

func (en *encoder) message(sval reflect.Value) {
	var index *ProtoField
	defer func() {
		if r := recover(); r != nil {
			if index != nil {
				panic(fmt.Sprintf("%s (field %s)", r, index.Field.Name))
			} else {
				panic(r)
			}
		}
	}()
	// Encode all fields in-order
	protoFields := ProtoFields(sval.Type())
	if len(protoFields) == 0 {
		return
	}
	noPublicFields := true
	for _, index = range protoFields {
		field := sval.FieldByIndex(index.Index)
		key := uint64(index.ID) << 3
<<<<<<< HEAD
=======
		// fmt.Printf("field %d: %s %v\n", 1+i,
		// 	sval.Type().Field(i).Name, field.CanSet())
>>>>>>> 82bb0b39
		if field.CanSet() { // Skip blank/padding fields
			en.value(key, field, index.Prefix)
			noPublicFields = false
		}
	}
	if noPublicFields {
		panic("struct has no serializable fields")
	}
}

var timeType = reflect.TypeOf(time.Time{})
var durationType = reflect.TypeOf(time.Duration(0))

func (en *encoder) value(key uint64, val reflect.Value, prefix TagPrefix) {

	// Non-reflectively handle some of the fixed types
	switch v := val.Interface().(type) {
	case bool:
		en.uvarint(key | 0)
		vi := uint64(0)
		if v {
			vi = 1
		}
		en.uvarint(vi)
		return

	case int:
		en.uvarint(key | 0)
		en.svarint(int64(v))
		return

	case int32:
		en.uvarint(key | 0)
		en.svarint(int64(v))
		return

	case time.Time: // Encode time.Time as sfixed64
		t := v.UnixNano()
		en.uvarint(key | 1)
		en.u64(uint64(t))
		return

	case int64:
		en.uvarint(key | 0)
		en.svarint(v)
		return

	case uint32:
		en.uvarint(key | 0)
		en.uvarint(uint64(v))
		return

	case uint64:
		en.uvarint(key | 0)
		en.uvarint(v)
		return

	case Sfixed32:
		en.uvarint(key | 5)
		en.u32(uint32(v))
		return

	case Sfixed64:
		en.uvarint(key | 1)
		en.u64(uint64(v))
		return

	case Ufixed32:
		en.uvarint(key | 5)
		en.u32(uint32(v))
		return

	case Ufixed64:
		en.uvarint(key | 1)
		en.u64(uint64(v))
		return

	case float32:
		en.uvarint(key | 5)
		en.u32(math.Float32bits(v))
		return

	case float64:
		en.uvarint(key | 1)
		en.u64(math.Float64bits(v))
		return

	case string:
		en.uvarint(key | 2)
		b := []byte(v)
		en.uvarint(uint64(len(b)))
		en.Write(b)
		return
	}

	// Handle pointer or interface values (possibly within slices).
	// Note that this switch has to handle all the cases,
	// because custom type aliases will fail the above typeswitch.
	switch val.Kind() {
	case reflect.Bool:
		en.uvarint(key | 0)
		v := uint64(0)
		if val.Bool() {
			v = 1
		}
		en.uvarint(v)

	case reflect.Int, reflect.Int32, reflect.Int64:
		// Varint-encoded 32-bit and 64-bit signed integers.
		// Note that protobufs don't support 8- or 16-bit ints.
		en.uvarint(key | 0)
		en.svarint(val.Int())

	case reflect.Uint32, reflect.Uint64:
		// Varint-encoded 32-bit and 64-bit unsigned integers.
		en.uvarint(key | 0)
		en.uvarint(val.Uint())

	case reflect.Float32:
		// Fixed-length 32-bit floats.
		en.uvarint(key | 5)
		en.u32(math.Float32bits(float32(val.Float())))

	case reflect.Float64:
		// Fixed-length 64-bit floats.
		en.uvarint(key | 1)
		en.u64(math.Float64bits(val.Float()))

	case reflect.String:
		// Length-delimited string.
		en.uvarint(key | 2)
		b := []byte(val.String())
		en.uvarint(uint64(len(b)))
		en.Write(b)

	case reflect.Struct:
		// Embedded messages.
		en.uvarint(key | 2)
		emb := encoder{}
		emb.message(val)
		b := emb.Bytes()
		en.uvarint(uint64(len(b)))
		en.Write(b)

	case reflect.Slice, reflect.Array:
		// Length-delimited slices  or byte-vectors.
		en.slice(key, val)
		return

	case reflect.Ptr:
		// Optional field: encode only if pointer is non-nil.
		if val.IsNil() {
			if prefix == TagRequired {
				panic("required field is nil")
			}
			return
		}
		en.value(key, val.Elem(), prefix)

	case reflect.Interface:
		// Abstract interface field.
		if val.IsNil() {
			return
		}

		// If the object support self-encoding, use that.
		if enc, ok := val.Interface().(encoding.BinaryMarshaler); ok {
			en.uvarint(key | 2)
			bytes, err := enc.MarshalBinary()
			if err != nil {
				panic(err.Error())
			}
			en.uvarint(uint64(len(bytes)))
			en.Write(bytes)
			return
		}

		// Encode from the object the interface points to.
		en.value(key, val.Elem(), prefix)

	case reflect.Map:
		en.handleMap(key, val, prefix)
		return

	default:
		panic(fmt.Sprintf("unsupported field Kind %d", val.Kind()))
	}
}

func (en *encoder) slice(key uint64, slval reflect.Value) {

	// First handle common cases with a direct typeswitch
	sllen := slval.Len()
	packed := encoder{}
	switch slt := slval.Interface().(type) {
	case []bool:
		for i := 0; i < sllen; i++ {
			v := uint64(0)
			if slt[i] {
				v = 1
			}
			packed.uvarint(v)
		}

	case []int32:
		for i := 0; i < sllen; i++ {
			packed.svarint(int64(slt[i]))
		}

	case []int64:
		for i := 0; i < sllen; i++ {
			packed.svarint(slt[i])
		}

	case []uint32:
		for i := 0; i < sllen; i++ {
			packed.uvarint(uint64(slt[i]))
		}

	case []uint64:
		for i := 0; i < sllen; i++ {
			packed.uvarint(slt[i])
		}

	case []Sfixed32:
		for i := 0; i < sllen; i++ {
			packed.u32(uint32(slt[i]))
		}

	case []Sfixed64:
		for i := 0; i < sllen; i++ {
			packed.u64(uint64(slt[i]))
		}

	case []Ufixed32:
		for i := 0; i < sllen; i++ {
			packed.u32(uint32(slt[i]))
		}

	case []Ufixed64:
		for i := 0; i < sllen; i++ {
			packed.u64(uint64(slt[i]))
		}

	case []float32:
		for i := 0; i < sllen; i++ {
			packed.u32(math.Float32bits(slt[i]))
		}

	case []float64:
		for i := 0; i < sllen; i++ {
			packed.u64(math.Float64bits(slt[i]))
		}

	case []byte: // Write the whole byte-slice as one key,value pair
		en.uvarint(key | 2)
		en.uvarint(uint64(sllen))
		en.Write(slt)
		return

	case []string:
		for i := 0; i < sllen; i++ {
			subVal := slval.Index(i)
			subStr := subVal.Interface().(string)
			subSlice := []byte(subStr)
			en.uvarint(key | 2)
			en.uvarint(uint64(len(subSlice)))
			en.Write(subSlice)
		}
		return
	default: // We'll need to use the reflective path
		en.sliceReflect(key, slval)
		return
	}

	// Encode packed representation key/value pair
	en.uvarint(key | 2)
	b := packed.Bytes()
	en.uvarint(uint64(len(b)))
	en.Write(b)
}

// Handle the encoding of an arbritary map[K]V
func (en *encoder) handleMap(key uint64, mpval reflect.Value, prefix TagPrefix) {
	/*
		A map defined as
			map<key_type, value_type> map_field = N;
		is encoded in the same way as
			message MapFieldEntry {
				key_type key = 1;
				value_type value = 2;
			}
			repeated MapFieldEntry map_field = N;
	*/

	for _, mkey := range mpval.MapKeys() {
		mval := mpval.MapIndex(mkey)

		// illegal map entry values
		// - nil message pointers.
		switch kind := mval.Kind(); kind {
		case reflect.Ptr:
			if mval.IsNil() {
				panic("proto: map has nil element")
			}
		case reflect.Slice, reflect.Array:
			if mval.Type().Elem().Kind() != reflect.Uint8 {
				panic("protobuf: map only support []byte or string as repeated value")
			}
		}

		packed := encoder{}
		packed.value(1<<3, mkey, prefix)
		packed.value(2<<3, mval, prefix)

		en.uvarint(key | 2)
		b := packed.Bytes()
		en.uvarint((uint64(len(b))))
		en.Write(b)
	}
}

var bytesType = reflect.TypeOf([]byte{})

func (en *encoder) sliceReflect(key uint64, slval reflect.Value) {
	kind := slval.Kind()
	if kind != reflect.Slice && kind != reflect.Array {
		panic("no slice passed")
	}
	sllen := slval.Len()
	slelt := slval.Type().Elem()
	packed := encoder{}
	switch slelt.Kind() {
	case reflect.Bool:
		for i := 0; i < sllen; i++ {
			v := uint64(0)
			if slval.Index(i).Bool() {
				v = 1
			}
			packed.uvarint(v)
		}

	case reflect.Int, reflect.Int32, reflect.Int64:
		for i := 0; i < sllen; i++ {
			packed.svarint(slval.Index(i).Int())
		}

	case reflect.Uint32, reflect.Uint64:
		for i := 0; i < sllen; i++ {
			packed.uvarint(slval.Index(i).Uint())
		}

	case reflect.Float32:
		for i := 0; i < sllen; i++ {
			packed.u32(math.Float32bits(
				float32(slval.Index(i).Float())))
		}

	case reflect.Float64:
		for i := 0; i < sllen; i++ {
			packed.u64(math.Float64bits(slval.Index(i).Float()))
		}

	case reflect.Uint8: // Write the byte-slice as one key,value pair
		en.uvarint(key | 2)
		en.uvarint(uint64(sllen))
		var b []byte
		if slval.Kind() == reflect.Array {
			sliceVal := slval.Slice(0, sllen)
			b = sliceVal.Convert(bytesType).Interface().([]byte)
		} else {
			b = slval.Convert(bytesType).Interface().([]byte)
		}
		en.Write(b)
		return

	default: // Write each element as a separate key,value pair
		t := slval.Type().Elem()
		if t.Kind() == reflect.Slice || t.Kind() == reflect.Array {
			subSlice := t.Elem()
			if subSlice.Kind() != reflect.Uint8 {
				panic("protobuf: no support for 2-dimensional array except for [][]byte")
			}
		}
		for i := 0; i < sllen; i++ {
			en.value(key, slval.Index(i), TagNone)
		}
		return
	}

	// Encode packed representation key/value pair
	en.uvarint(key | 2)
	b := packed.Bytes()
	en.uvarint(uint64(len(b)))
	en.Write(b)
}

func (en *encoder) uvarint(v uint64) {
	var b [binary.MaxVarintLen64]byte
	n := binary.PutUvarint(b[:], v)
	en.Write(b[:n])
}

func (en *encoder) svarint(v int64) {
	if v >= 0 {
		en.uvarint(uint64(v) << 1)
	} else {
		en.uvarint(^uint64(v << 1))
	}
}

func (en *encoder) u32(v uint32) {
	var b [4]byte
	b[0] = byte(v)
	b[1] = byte(v >> 8)
	b[2] = byte(v >> 16)
	b[3] = byte(v >> 24)
	en.Write(b[:])
}

func (en *encoder) u64(v uint64) {
	var b [8]byte
	b[0] = byte(v)
	b[1] = byte(v >> 8)
	b[2] = byte(v >> 16)
	b[3] = byte(v >> 24)
	b[4] = byte(v >> 32)
	b[5] = byte(v >> 40)
	b[6] = byte(v >> 48)
	b[7] = byte(v >> 56)
	en.Write(b[:])
}

func isBinaryMarshaler (x interface{}) bool {
	y := reflect.TypeOf((*encoding.BinaryMarshaler)(nil)).Elem()
	return reflect.PtrTo(reflect.TypeOf(x)).Implements(y)
}<|MERGE_RESOLUTION|>--- conflicted
+++ resolved
@@ -80,11 +80,6 @@
 	for _, index = range protoFields {
 		field := sval.FieldByIndex(index.Index)
 		key := uint64(index.ID) << 3
-<<<<<<< HEAD
-=======
-		// fmt.Printf("field %d: %s %v\n", 1+i,
-		// 	sval.Type().Field(i).Name, field.CanSet())
->>>>>>> 82bb0b39
 		if field.CanSet() { // Skip blank/padding fields
 			en.value(key, field, index.Prefix)
 			noPublicFields = false
@@ -445,7 +440,8 @@
 
 	case reflect.Float64:
 		for i := 0; i < sllen; i++ {
-			packed.u64(math.Float64bits(slval.Index(i).Float()))
+			packed.u64(math.Float64bits(slval.Index(i).Float()
+                                 ))
 		}
 
 	case reflect.Uint8: // Write the byte-slice as one key,value pair
