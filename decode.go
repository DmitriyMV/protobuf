--- conflicted
+++ resolved
@@ -349,11 +349,6 @@
 
 // Handle decoding of slices
 func (de *decoder) slice(slval reflect.Value, vb []byte) error {
-<<<<<<< HEAD
-
-
-=======
->>>>>>> 1ee2f601
 	// Find the element type, and create a temporary instance of it.
 	eltype := slval.Type().Elem()
 	val := reflect.New(eltype).Elem()
